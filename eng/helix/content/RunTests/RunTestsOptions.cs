// Copyright (c) .NET Foundation. All rights reserved.
// Licensed under the Apache License, Version 2.0. See License.txt in the project root for license information.

using System;
using System.Collections.Generic;
using System.CommandLine;
using System.IO;
using System.Runtime.InteropServices;
using System.Threading.Tasks;

namespace RunTests
{
    public class RunTestsOptions
    {
        public static RunTestsOptions Parse(string[] args)
        {
            var command = new RootCommand()
            {
                new Option(
                    aliases: new string[] { "--target", "-t" },
                    description: "The test dll to run")
                    { Argument = new Argument<string>(), Required = true },

                new Option(
                    aliases: new string[] { "--runtime" },
                    description: "The version of the ASP.NET runtime being installed and used")
                { Argument = new Argument<string>(), Required = true },

                new Option(
                    aliases: new string[] { "--queue" },
                    description: "The name of the Helix queue being run on")
                { Argument = new Argument<string>(), Required = true },

                new Option(
                    aliases: new string[] { "--arch" },
                    description: "The architecture being run on")
                { Argument = new Argument<string>(), Required = true },

                new Option(
                    aliases: new string[] { "--quarantined" },
                    description: "Whether quarantined tests should run or not")
                { Argument = new Argument<bool>(), Required = true },

                new Option(
                    aliases: new string[] { "--ef" },
                    description: "The version of the EF tool to use")
                { Argument = new Argument<string>(), Required = true },

                new Option(
                    aliases: new string[] { "--helixTimeout" },
                    description: "The timeout duration of the Helix job")
                { Argument = new Argument<string>(), Required = true },

                new Option(
                    aliases: new string[] { "--source" },
                    description: "The restore sources to use during testing")
                { Argument = new Argument<string>() { Arity = ArgumentArity.ZeroOrMore }, Required = true }
            };

            var parseResult = command.Parse(args);
<<<<<<< HEAD
            var options = new RunTestsOptions();
            options.Target = parseResult.ValueForOption<string>("--target");
            options.RuntimeVersion = parseResult.ValueForOption<string>("--runtime");
            options.HelixQueue = parseResult.ValueForOption<string>("--queue");
            options.Architecture = parseResult.ValueForOption<string>("--arch");
            options.Quarantined = parseResult.ValueForOption<bool>("--quarantined");
            options.EfVersion = parseResult.ValueForOption<string>("--ef");
            options.AspNetRuntime = parseResult.ValueForOption<string>("--aspnetruntime");
            options.AspNetRef = parseResult.ValueForOption<string>("--aspnetref");
            options.Timeout = TimeSpan.Parse(parseResult.ValueForOption<string>("--helixTimeout"));
            options.Source = parseResult.ValueForOption<IEnumerable<string>>("--source");
            options.HELIX_WORKITEM_ROOT = Environment.GetEnvironmentVariable("HELIX_WORKITEM_ROOT");
            options.Path = Environment.GetEnvironmentVariable("PATH");
            options.DotnetRoot = Environment.GetEnvironmentVariable("DOTNET_ROOT");
=======
            var sharedFxVersion = parseResult.ValueForOption<string>("--runtime");
            var options = new RunTestsOptions
            {
                Architecture = parseResult.ValueForOption<string>("--arch"),
                EfVersion = parseResult.ValueForOption<string>("--ef"),
                HelixQueue = parseResult.ValueForOption<string>("--queue"),
                Quarantined = parseResult.ValueForOption<bool>("--quarantined"),
                RuntimeVersion = sharedFxVersion,
                Target = parseResult.ValueForOption<string>("--target"),
                Timeout = TimeSpan.Parse(parseResult.ValueForOption<string>("--helixTimeout")),

                // When targeting pack builds, it has exactly the same version as the shared framework.
                AspNetRef = $"Microsoft.AspNetCore.App.Ref.{sharedFxVersion}.nupkg",
                AspNetRuntime = $"Microsoft.AspNetCore.App.Runtime.win-x64.{sharedFxVersion}.nupkg",

                DotnetRoot = Environment.GetEnvironmentVariable("DOTNET_ROOT"),
                HELIX_WORKITEM_ROOT = Environment.GetEnvironmentVariable("HELIX_WORKITEM_ROOT"),
                Path = Environment.GetEnvironmentVariable("PATH"),
            };

>>>>>>> 17e04b70
            return options;
        }

        public string Architecture { get; private set; }
        public string EfVersion { get; private set; }
        public string HelixQueue { get; private set; }
        public bool Quarantined { get; private set; }
        public string RuntimeVersion { get; private set; }
        public string Target { get; private set; }
        public TimeSpan Timeout { get; private set; }

        public string AspNetRef { get; private set; }
        public string AspNetRuntime { get; private set; }
        public string HELIX_WORKITEM_ROOT { get; private set; }
        public string DotnetRoot { get; private set; }
        public string Path { get; set; }
<<<<<<< HEAD
        public IEnumerable<string> Source { get; set; }
        public TimeSpan Timeout { get; set; }
=======
>>>>>>> 17e04b70
    }
}<|MERGE_RESOLUTION|>--- conflicted
+++ resolved
@@ -58,22 +58,6 @@
             };
 
             var parseResult = command.Parse(args);
-<<<<<<< HEAD
-            var options = new RunTestsOptions();
-            options.Target = parseResult.ValueForOption<string>("--target");
-            options.RuntimeVersion = parseResult.ValueForOption<string>("--runtime");
-            options.HelixQueue = parseResult.ValueForOption<string>("--queue");
-            options.Architecture = parseResult.ValueForOption<string>("--arch");
-            options.Quarantined = parseResult.ValueForOption<bool>("--quarantined");
-            options.EfVersion = parseResult.ValueForOption<string>("--ef");
-            options.AspNetRuntime = parseResult.ValueForOption<string>("--aspnetruntime");
-            options.AspNetRef = parseResult.ValueForOption<string>("--aspnetref");
-            options.Timeout = TimeSpan.Parse(parseResult.ValueForOption<string>("--helixTimeout"));
-            options.Source = parseResult.ValueForOption<IEnumerable<string>>("--source");
-            options.HELIX_WORKITEM_ROOT = Environment.GetEnvironmentVariable("HELIX_WORKITEM_ROOT");
-            options.Path = Environment.GetEnvironmentVariable("PATH");
-            options.DotnetRoot = Environment.GetEnvironmentVariable("DOTNET_ROOT");
-=======
             var sharedFxVersion = parseResult.ValueForOption<string>("--runtime");
             var options = new RunTestsOptions
             {
@@ -94,7 +78,6 @@
                 Path = Environment.GetEnvironmentVariable("PATH"),
             };
 
->>>>>>> 17e04b70
             return options;
         }
 
@@ -111,10 +94,5 @@
         public string HELIX_WORKITEM_ROOT { get; private set; }
         public string DotnetRoot { get; private set; }
         public string Path { get; set; }
-<<<<<<< HEAD
-        public IEnumerable<string> Source { get; set; }
-        public TimeSpan Timeout { get; set; }
-=======
->>>>>>> 17e04b70
     }
 }