<?xml version="1.0" encoding="utf-8"?>
<!--

  This file is used by automation to update Versions.props and may be used for other purposes, such as
  static analysis to determine the repo dependency graph.  It should only be modified manually when adding
  or removing dependencies. Updating versions should be done using the `darc` command line tool.

  See https://github.com/dotnet/arcade/blob/master/Documentation/Darc.md for instructions on using darc.
-->
<Dependencies>
  <ProductDependencies>
<<<<<<< HEAD
    <Dependency Name="dotnet-ef" Version="8.0.0-rc.2.23462.14">
      <Uri>https://github.com/dotnet/efcore</Uri>
      <Sha>bbf353b1310aed12cf780bc95ab560f0e6b82627</Sha>
    </Dependency>
    <Dependency Name="Microsoft.EntityFrameworkCore.InMemory" Version="8.0.0-rc.2.23462.14">
      <Uri>https://github.com/dotnet/efcore</Uri>
      <Sha>bbf353b1310aed12cf780bc95ab560f0e6b82627</Sha>
    </Dependency>
    <Dependency Name="Microsoft.EntityFrameworkCore.Relational" Version="8.0.0-rc.2.23462.14">
      <Uri>https://github.com/dotnet/efcore</Uri>
      <Sha>bbf353b1310aed12cf780bc95ab560f0e6b82627</Sha>
    </Dependency>
    <Dependency Name="Microsoft.EntityFrameworkCore.Sqlite" Version="8.0.0-rc.2.23462.14">
      <Uri>https://github.com/dotnet/efcore</Uri>
      <Sha>bbf353b1310aed12cf780bc95ab560f0e6b82627</Sha>
    </Dependency>
    <Dependency Name="Microsoft.EntityFrameworkCore.SqlServer" Version="8.0.0-rc.2.23462.14">
      <Uri>https://github.com/dotnet/efcore</Uri>
      <Sha>bbf353b1310aed12cf780bc95ab560f0e6b82627</Sha>
    </Dependency>
    <Dependency Name="Microsoft.EntityFrameworkCore.Tools" Version="8.0.0-rc.2.23462.14">
      <Uri>https://github.com/dotnet/efcore</Uri>
      <Sha>bbf353b1310aed12cf780bc95ab560f0e6b82627</Sha>
    </Dependency>
    <Dependency Name="Microsoft.EntityFrameworkCore" Version="8.0.0-rc.2.23462.14">
      <Uri>https://github.com/dotnet/efcore</Uri>
      <Sha>bbf353b1310aed12cf780bc95ab560f0e6b82627</Sha>
    </Dependency>
    <Dependency Name="Microsoft.EntityFrameworkCore.Design" Version="8.0.0-rc.2.23462.14">
      <Uri>https://github.com/dotnet/efcore</Uri>
      <Sha>bbf353b1310aed12cf780bc95ab560f0e6b82627</Sha>
=======
    <Dependency Name="dotnet-ef" Version="9.0.0-alpha.1.23421.9">
      <Uri>https://github.com/dotnet/efcore</Uri>
      <Sha>8f52c86d7a31810711e3fa4c56a970bc10a1b026</Sha>
    </Dependency>
    <Dependency Name="Microsoft.EntityFrameworkCore.InMemory" Version="9.0.0-alpha.1.23421.9">
      <Uri>https://github.com/dotnet/efcore</Uri>
      <Sha>8f52c86d7a31810711e3fa4c56a970bc10a1b026</Sha>
    </Dependency>
    <Dependency Name="Microsoft.EntityFrameworkCore.Relational" Version="9.0.0-alpha.1.23421.9">
      <Uri>https://github.com/dotnet/efcore</Uri>
      <Sha>8f52c86d7a31810711e3fa4c56a970bc10a1b026</Sha>
    </Dependency>
    <Dependency Name="Microsoft.EntityFrameworkCore.Sqlite" Version="9.0.0-alpha.1.23421.9">
      <Uri>https://github.com/dotnet/efcore</Uri>
      <Sha>8f52c86d7a31810711e3fa4c56a970bc10a1b026</Sha>
    </Dependency>
    <Dependency Name="Microsoft.EntityFrameworkCore.SqlServer" Version="9.0.0-alpha.1.23421.9">
      <Uri>https://github.com/dotnet/efcore</Uri>
      <Sha>8f52c86d7a31810711e3fa4c56a970bc10a1b026</Sha>
    </Dependency>
    <Dependency Name="Microsoft.EntityFrameworkCore.Tools" Version="9.0.0-alpha.1.23421.9">
      <Uri>https://github.com/dotnet/efcore</Uri>
      <Sha>8f52c86d7a31810711e3fa4c56a970bc10a1b026</Sha>
    </Dependency>
    <Dependency Name="Microsoft.EntityFrameworkCore" Version="9.0.0-alpha.1.23421.9">
      <Uri>https://github.com/dotnet/efcore</Uri>
      <Sha>8f52c86d7a31810711e3fa4c56a970bc10a1b026</Sha>
    </Dependency>
    <Dependency Name="Microsoft.EntityFrameworkCore.Design" Version="9.0.0-alpha.1.23421.9">
      <Uri>https://github.com/dotnet/efcore</Uri>
      <Sha>8f52c86d7a31810711e3fa4c56a970bc10a1b026</Sha>
>>>>>>> 86230b32
    </Dependency>
    <Dependency Name="Microsoft.Extensions.Caching.Abstractions" Version="8.0.0-rc.2.23457.7">
      <Uri>https://github.com/dotnet/runtime</Uri>
      <Sha>da3500bb02343b1d0424c74ccdddbc592b5b3f4f</Sha>
    </Dependency>
    <Dependency Name="Microsoft.Extensions.Caching.Memory" Version="8.0.0-rc.2.23457.7">
      <Uri>https://github.com/dotnet/runtime</Uri>
      <Sha>da3500bb02343b1d0424c74ccdddbc592b5b3f4f</Sha>
    </Dependency>
    <Dependency Name="Microsoft.Extensions.Configuration.Abstractions" Version="8.0.0-rc.2.23457.7">
      <Uri>https://github.com/dotnet/runtime</Uri>
      <Sha>da3500bb02343b1d0424c74ccdddbc592b5b3f4f</Sha>
    </Dependency>
    <Dependency Name="Microsoft.Extensions.Configuration.Binder" Version="8.0.0-rc.2.23457.7">
      <Uri>https://github.com/dotnet/runtime</Uri>
      <Sha>da3500bb02343b1d0424c74ccdddbc592b5b3f4f</Sha>
    </Dependency>
    <Dependency Name="Microsoft.Extensions.Configuration.CommandLine" Version="8.0.0-rc.2.23457.7">
      <Uri>https://github.com/dotnet/runtime</Uri>
      <Sha>da3500bb02343b1d0424c74ccdddbc592b5b3f4f</Sha>
    </Dependency>
    <Dependency Name="Microsoft.Extensions.Configuration.EnvironmentVariables" Version="8.0.0-rc.2.23457.7">
      <Uri>https://github.com/dotnet/runtime</Uri>
      <Sha>da3500bb02343b1d0424c74ccdddbc592b5b3f4f</Sha>
    </Dependency>
    <Dependency Name="Microsoft.Extensions.Configuration.FileExtensions" Version="8.0.0-rc.2.23457.7">
      <Uri>https://github.com/dotnet/runtime</Uri>
      <Sha>da3500bb02343b1d0424c74ccdddbc592b5b3f4f</Sha>
    </Dependency>
    <Dependency Name="Microsoft.Extensions.Configuration.Ini" Version="8.0.0-rc.2.23457.7">
      <Uri>https://github.com/dotnet/runtime</Uri>
      <Sha>da3500bb02343b1d0424c74ccdddbc592b5b3f4f</Sha>
    </Dependency>
    <Dependency Name="Microsoft.Extensions.Configuration.Json" Version="8.0.0-rc.2.23457.7">
      <Uri>https://github.com/dotnet/runtime</Uri>
      <Sha>da3500bb02343b1d0424c74ccdddbc592b5b3f4f</Sha>
    </Dependency>
    <Dependency Name="Microsoft.Extensions.Configuration.UserSecrets" Version="8.0.0-rc.2.23457.7">
      <Uri>https://github.com/dotnet/runtime</Uri>
      <Sha>da3500bb02343b1d0424c74ccdddbc592b5b3f4f</Sha>
    </Dependency>
    <Dependency Name="Microsoft.Extensions.Configuration.Xml" Version="8.0.0-rc.2.23457.7">
      <Uri>https://github.com/dotnet/runtime</Uri>
      <Sha>da3500bb02343b1d0424c74ccdddbc592b5b3f4f</Sha>
    </Dependency>
    <Dependency Name="Microsoft.Extensions.Configuration" Version="8.0.0-rc.2.23457.7">
      <Uri>https://github.com/dotnet/runtime</Uri>
      <Sha>da3500bb02343b1d0424c74ccdddbc592b5b3f4f</Sha>
    </Dependency>
    <Dependency Name="Microsoft.Extensions.DependencyInjection.Abstractions" Version="8.0.0-rc.2.23457.7">
      <Uri>https://github.com/dotnet/runtime</Uri>
      <Sha>da3500bb02343b1d0424c74ccdddbc592b5b3f4f</Sha>
    </Dependency>
    <Dependency Name="Microsoft.Extensions.DependencyInjection" Version="8.0.0-rc.2.23457.7">
      <Uri>https://github.com/dotnet/runtime</Uri>
      <Sha>da3500bb02343b1d0424c74ccdddbc592b5b3f4f</Sha>
    </Dependency>
    <Dependency Name="Microsoft.Extensions.Diagnostics" Version="8.0.0-rc.2.23457.7">
      <Uri>https://github.com/dotnet/runtime</Uri>
      <Sha>da3500bb02343b1d0424c74ccdddbc592b5b3f4f</Sha>
    </Dependency>
    <Dependency Name="Microsoft.Extensions.Diagnostics.Abstractions" Version="8.0.0-rc.2.23457.7">
      <Uri>https://github.com/dotnet/runtime</Uri>
      <Sha>da3500bb02343b1d0424c74ccdddbc592b5b3f4f</Sha>
    </Dependency>
    <Dependency Name="Microsoft.Extensions.FileProviders.Abstractions" Version="8.0.0-rc.2.23457.7">
      <Uri>https://github.com/dotnet/runtime</Uri>
      <Sha>da3500bb02343b1d0424c74ccdddbc592b5b3f4f</Sha>
    </Dependency>
    <Dependency Name="Microsoft.Extensions.FileProviders.Composite" Version="8.0.0-rc.2.23457.7">
      <Uri>https://github.com/dotnet/runtime</Uri>
      <Sha>da3500bb02343b1d0424c74ccdddbc592b5b3f4f</Sha>
    </Dependency>
    <Dependency Name="Microsoft.Extensions.FileProviders.Physical" Version="8.0.0-rc.2.23457.7">
      <Uri>https://github.com/dotnet/runtime</Uri>
      <Sha>da3500bb02343b1d0424c74ccdddbc592b5b3f4f</Sha>
    </Dependency>
    <Dependency Name="Microsoft.Extensions.FileSystemGlobbing" Version="8.0.0-rc.2.23457.7">
      <Uri>https://github.com/dotnet/runtime</Uri>
      <Sha>da3500bb02343b1d0424c74ccdddbc592b5b3f4f</Sha>
    </Dependency>
    <Dependency Name="Microsoft.Extensions.HostFactoryResolver.Sources" Version="8.0.0-rc.2.23457.7">
      <Uri>https://github.com/dotnet/runtime</Uri>
      <Sha>da3500bb02343b1d0424c74ccdddbc592b5b3f4f</Sha>
    </Dependency>
    <Dependency Name="Microsoft.Extensions.Hosting.Abstractions" Version="8.0.0-rc.2.23457.7">
      <Uri>https://github.com/dotnet/runtime</Uri>
      <Sha>da3500bb02343b1d0424c74ccdddbc592b5b3f4f</Sha>
    </Dependency>
    <Dependency Name="Microsoft.Extensions.Hosting" Version="8.0.0-rc.2.23457.7">
      <Uri>https://github.com/dotnet/runtime</Uri>
      <Sha>da3500bb02343b1d0424c74ccdddbc592b5b3f4f</Sha>
    </Dependency>
    <Dependency Name="Microsoft.Extensions.Http" Version="8.0.0-rc.2.23457.7">
      <Uri>https://github.com/dotnet/runtime</Uri>
      <Sha>da3500bb02343b1d0424c74ccdddbc592b5b3f4f</Sha>
    </Dependency>
    <Dependency Name="Microsoft.Extensions.Logging.Abstractions" Version="8.0.0-rc.2.23457.7">
      <Uri>https://github.com/dotnet/runtime</Uri>
      <Sha>da3500bb02343b1d0424c74ccdddbc592b5b3f4f</Sha>
    </Dependency>
    <Dependency Name="Microsoft.Extensions.Logging.Configuration" Version="8.0.0-rc.2.23457.7">
      <Uri>https://github.com/dotnet/runtime</Uri>
      <Sha>da3500bb02343b1d0424c74ccdddbc592b5b3f4f</Sha>
    </Dependency>
    <Dependency Name="Microsoft.Extensions.Logging.Console" Version="8.0.0-rc.2.23457.7">
      <Uri>https://github.com/dotnet/runtime</Uri>
      <Sha>da3500bb02343b1d0424c74ccdddbc592b5b3f4f</Sha>
    </Dependency>
    <Dependency Name="Microsoft.Extensions.Logging.Debug" Version="8.0.0-rc.2.23457.7">
      <Uri>https://github.com/dotnet/runtime</Uri>
      <Sha>da3500bb02343b1d0424c74ccdddbc592b5b3f4f</Sha>
    </Dependency>
    <Dependency Name="Microsoft.Extensions.Logging.EventSource" Version="8.0.0-rc.2.23457.7">
      <Uri>https://github.com/dotnet/runtime</Uri>
      <Sha>da3500bb02343b1d0424c74ccdddbc592b5b3f4f</Sha>
    </Dependency>
    <Dependency Name="Microsoft.Extensions.Logging.EventLog" Version="8.0.0-rc.2.23457.7">
      <Uri>https://github.com/dotnet/runtime</Uri>
      <Sha>da3500bb02343b1d0424c74ccdddbc592b5b3f4f</Sha>
    </Dependency>
    <Dependency Name="Microsoft.Extensions.Logging.TraceSource" Version="8.0.0-rc.2.23457.7">
      <Uri>https://github.com/dotnet/runtime</Uri>
      <Sha>da3500bb02343b1d0424c74ccdddbc592b5b3f4f</Sha>
    </Dependency>
    <Dependency Name="Microsoft.Extensions.Logging" Version="8.0.0-rc.2.23457.7">
      <Uri>https://github.com/dotnet/runtime</Uri>
      <Sha>da3500bb02343b1d0424c74ccdddbc592b5b3f4f</Sha>
    </Dependency>
    <Dependency Name="Microsoft.Extensions.Options.ConfigurationExtensions" Version="8.0.0-rc.2.23457.7">
      <Uri>https://github.com/dotnet/runtime</Uri>
      <Sha>da3500bb02343b1d0424c74ccdddbc592b5b3f4f</Sha>
    </Dependency>
    <Dependency Name="Microsoft.Extensions.Options.DataAnnotations" Version="8.0.0-rc.2.23457.7">
      <Uri>https://github.com/dotnet/runtime</Uri>
      <Sha>da3500bb02343b1d0424c74ccdddbc592b5b3f4f</Sha>
    </Dependency>
    <Dependency Name="Microsoft.Extensions.Options" Version="8.0.0-rc.2.23457.7">
      <Uri>https://github.com/dotnet/runtime</Uri>
      <Sha>da3500bb02343b1d0424c74ccdddbc592b5b3f4f</Sha>
    </Dependency>
    <Dependency Name="Microsoft.Extensions.Primitives" Version="8.0.0-rc.2.23457.7">
      <Uri>https://github.com/dotnet/runtime</Uri>
      <Sha>da3500bb02343b1d0424c74ccdddbc592b5b3f4f</Sha>
    </Dependency>
    <Dependency Name="Microsoft.Internal.Runtime.AspNetCore.Transport" Version="8.0.0-rc.2.23457.7">
      <Uri>https://github.com/dotnet/runtime</Uri>
      <Sha>da3500bb02343b1d0424c74ccdddbc592b5b3f4f</Sha>
    </Dependency>
    <Dependency Name="Microsoft.SourceBuild.Intermediate.source-build-externals" Version="8.0.0-alpha.1.23461.2">
      <Uri>https://github.com/dotnet/source-build-externals</Uri>
      <Sha>f379c3367804237751f13311b5dddbfafc86be40</Sha>
      <SourceBuild RepoName="source-build-externals" ManagedOnly="true" />
    </Dependency>
    <Dependency Name="System.Configuration.ConfigurationManager" Version="8.0.0-rc.2.23457.7">
      <Uri>https://github.com/dotnet/runtime</Uri>
      <Sha>da3500bb02343b1d0424c74ccdddbc592b5b3f4f</Sha>
    </Dependency>
    <Dependency Name="System.Diagnostics.DiagnosticSource" Version="8.0.0-rc.2.23457.7">
      <Uri>https://github.com/dotnet/runtime</Uri>
      <Sha>da3500bb02343b1d0424c74ccdddbc592b5b3f4f</Sha>
    </Dependency>
    <Dependency Name="System.Diagnostics.EventLog" Version="8.0.0-rc.2.23457.7">
      <Uri>https://github.com/dotnet/runtime</Uri>
      <Sha>da3500bb02343b1d0424c74ccdddbc592b5b3f4f</Sha>
    </Dependency>
    <Dependency Name="System.DirectoryServices.Protocols" Version="8.0.0-rc.2.23457.7">
      <Uri>https://github.com/dotnet/runtime</Uri>
      <Sha>da3500bb02343b1d0424c74ccdddbc592b5b3f4f</Sha>
    </Dependency>
    <Dependency Name="System.IO.Pipelines" Version="8.0.0-rc.2.23457.7">
      <Uri>https://github.com/dotnet/runtime</Uri>
      <Sha>da3500bb02343b1d0424c74ccdddbc592b5b3f4f</Sha>
    </Dependency>
    <Dependency Name="System.Net.Http.Json" Version="8.0.0-rc.2.23457.7">
      <Uri>https://github.com/dotnet/runtime</Uri>
      <Sha>da3500bb02343b1d0424c74ccdddbc592b5b3f4f</Sha>
    </Dependency>
    <Dependency Name="System.Net.Http.WinHttpHandler" Version="8.0.0-rc.2.23457.7">
      <Uri>https://github.com/dotnet/runtime</Uri>
      <Sha>da3500bb02343b1d0424c74ccdddbc592b5b3f4f</Sha>
    </Dependency>
    <Dependency Name="System.Reflection.Metadata" Version="8.0.0-rc.2.23457.7">
      <Uri>https://github.com/dotnet/runtime</Uri>
      <Sha>da3500bb02343b1d0424c74ccdddbc592b5b3f4f</Sha>
    </Dependency>
    <Dependency Name="System.Resources.Extensions" Version="8.0.0-rc.2.23457.7">
      <Uri>https://github.com/dotnet/runtime</Uri>
      <Sha>da3500bb02343b1d0424c74ccdddbc592b5b3f4f</Sha>
    </Dependency>
    <Dependency Name="System.Security.Cryptography.Pkcs" Version="8.0.0-rc.2.23457.7">
      <Uri>https://github.com/dotnet/runtime</Uri>
      <Sha>da3500bb02343b1d0424c74ccdddbc592b5b3f4f</Sha>
    </Dependency>
    <Dependency Name="System.Security.Cryptography.Xml" Version="8.0.0-rc.2.23457.7">
      <Uri>https://github.com/dotnet/runtime</Uri>
      <Sha>da3500bb02343b1d0424c74ccdddbc592b5b3f4f</Sha>
    </Dependency>
    <Dependency Name="System.Security.Permissions" Version="8.0.0-rc.2.23457.7">
      <Uri>https://github.com/dotnet/runtime</Uri>
      <Sha>da3500bb02343b1d0424c74ccdddbc592b5b3f4f</Sha>
    </Dependency>
    <Dependency Name="System.ServiceProcess.ServiceController" Version="8.0.0-rc.2.23457.7">
      <Uri>https://github.com/dotnet/runtime</Uri>
      <Sha>da3500bb02343b1d0424c74ccdddbc592b5b3f4f</Sha>
    </Dependency>
    <Dependency Name="System.Text.Encodings.Web" Version="8.0.0-rc.2.23457.7">
      <Uri>https://github.com/dotnet/runtime</Uri>
      <Sha>da3500bb02343b1d0424c74ccdddbc592b5b3f4f</Sha>
    </Dependency>
    <Dependency Name="System.Text.Json" Version="8.0.0-rc.2.23457.7">
      <Uri>https://github.com/dotnet/runtime</Uri>
      <Sha>da3500bb02343b1d0424c74ccdddbc592b5b3f4f</Sha>
    </Dependency>
    <Dependency Name="System.Threading.AccessControl" Version="8.0.0-rc.2.23457.7">
      <Uri>https://github.com/dotnet/runtime</Uri>
      <Sha>da3500bb02343b1d0424c74ccdddbc592b5b3f4f</Sha>
    </Dependency>
    <Dependency Name="System.Threading.Channels" Version="8.0.0-rc.2.23457.7">
      <Uri>https://github.com/dotnet/runtime</Uri>
      <Sha>da3500bb02343b1d0424c74ccdddbc592b5b3f4f</Sha>
    </Dependency>
    <Dependency Name="System.Threading.RateLimiting" Version="8.0.0-rc.2.23457.7">
      <Uri>https://github.com/dotnet/runtime</Uri>
      <Sha>da3500bb02343b1d0424c74ccdddbc592b5b3f4f</Sha>
    </Dependency>
    <Dependency Name="Microsoft.Extensions.DependencyModel" Version="8.0.0-rc.2.23457.7">
      <Uri>https://github.com/dotnet/runtime</Uri>
      <Sha>da3500bb02343b1d0424c74ccdddbc592b5b3f4f</Sha>
    </Dependency>
    <Dependency Name="Microsoft.NETCore.App.Ref" Version="8.0.0-rc.2.23457.7">
      <Uri>https://github.com/dotnet/runtime</Uri>
      <Sha>da3500bb02343b1d0424c74ccdddbc592b5b3f4f</Sha>
    </Dependency>
    <Dependency Name="Microsoft.NET.Runtime.MonoAOTCompiler.Task" Version="8.0.0-rc.2.23457.7">
      <Uri>https://github.com/dotnet/runtime</Uri>
      <Sha>da3500bb02343b1d0424c74ccdddbc592b5b3f4f</Sha>
    </Dependency>
    <Dependency Name="Microsoft.NET.Runtime.WebAssembly.Sdk" Version="8.0.0-rc.2.23457.7">
      <Uri>https://github.com/dotnet/runtime</Uri>
      <Sha>da3500bb02343b1d0424c74ccdddbc592b5b3f4f</Sha>
    </Dependency>
    <Dependency Name="Microsoft.Bcl.AsyncInterfaces" Version="8.0.0-rc.2.23457.7">
      <Uri>https://github.com/dotnet/runtime</Uri>
      <Sha>da3500bb02343b1d0424c74ccdddbc592b5b3f4f</Sha>
    </Dependency>
    <!-- Transitive package to provide coherency in dotnet/extensions -->
    <Dependency Name="Microsoft.Bcl.TimeProvider" Version="8.0.0-rc.2.23457.7">
      <Uri>https://github.com/dotnet/runtime</Uri>
      <Sha>da3500bb02343b1d0424c74ccdddbc592b5b3f4f</Sha>
    </Dependency>
    <Dependency Name="System.Collections.Immutable" Version="8.0.0-rc.2.23457.7">
      <Uri>https://github.com/dotnet/runtime</Uri>
      <Sha>da3500bb02343b1d0424c74ccdddbc592b5b3f4f</Sha>
    </Dependency>
    <Dependency Name="System.Diagnostics.PerformanceCounter" Version="8.0.0-rc.2.23457.7">
      <Uri>https://github.com/dotnet/runtime</Uri>
      <Sha>da3500bb02343b1d0424c74ccdddbc592b5b3f4f</Sha>
    </Dependency>
    <Dependency Name="System.IO.Hashing" Version="8.0.0-rc.2.23457.7">
      <Uri>https://github.com/dotnet/runtime</Uri>
      <Sha>da3500bb02343b1d0424c74ccdddbc592b5b3f4f</Sha>
    </Dependency>
    <Dependency Name="System.Runtime.Caching" Version="8.0.0-rc.2.23457.7">
      <Uri>https://github.com/dotnet/runtime</Uri>
      <Sha>da3500bb02343b1d0424c74ccdddbc592b5b3f4f</Sha>
    </Dependency>
    <!--
         Win-x64 is used here because we have picked an arbitrary runtime identifier to flow the version of the latest NETCore.App runtime.
         All Runtime.$rid packages should have the same version.
    -->
    <Dependency Name="Microsoft.NETCore.App.Runtime.win-x64" Version="8.0.0-rc.2.23457.7">
      <Uri>https://github.com/dotnet/runtime</Uri>
      <Sha>da3500bb02343b1d0424c74ccdddbc592b5b3f4f</Sha>
      <SourceBuild RepoName="runtime" ManagedOnly="false" />
    </Dependency>
    <Dependency Name="Microsoft.NETCore.App.Runtime.AOT.win-x64.Cross.browser-wasm" Version="8.0.0-rc.2.23457.7">
      <Uri>https://github.com/dotnet/runtime</Uri>
      <Sha>da3500bb02343b1d0424c74ccdddbc592b5b3f4f</Sha>
    </Dependency>
    <Dependency Name="Microsoft.NETCore.BrowserDebugHost.Transport" Version="8.0.0-rc.2.23457.7">
      <Uri>https://github.com/dotnet/runtime</Uri>
      <Sha>da3500bb02343b1d0424c74ccdddbc592b5b3f4f</Sha>
    </Dependency>
    <Dependency Name="Microsoft.Web.Xdt" Version="7.0.0-preview.22423.2">
      <Uri>https://github.com/dotnet/xdt</Uri>
      <Sha>9a1c3e1b7f0c8763d4c96e593961a61a72679a7b</Sha>
      <SourceBuild RepoName="xdt" ManagedOnly="true" />
    </Dependency>
    <Dependency Name="Microsoft.SourceBuild.Intermediate.source-build-reference-packages" Version="8.0.0-alpha.1.23462.1">
      <Uri>https://github.com/dotnet/source-build-reference-packages</Uri>
      <Sha>264d80ed1ee84b458328b2df68f9930deac08bff</Sha>
      <SourceBuild RepoName="source-build-reference-packages" ManagedOnly="true" />
    </Dependency>
    <!-- Not updated automatically -->
    <Dependency Name="Microsoft.CodeAnalysis.Common" Version="4.7.0-3.23314.3">
      <Uri>https://github.com/dotnet/roslyn</Uri>
      <Sha>1aa759af23d2a29043ea44fcef5bd6823dafa5d0</Sha>
      <SourceBuild RepoName="roslyn" ManagedOnly="true" />
    </Dependency>
    <Dependency Name="Microsoft.CodeAnalysis.ExternalAccess.AspNetCore" Version="4.7.0-3.23314.3">
      <Uri>https://github.com/dotnet/roslyn</Uri>
      <Sha>1aa759af23d2a29043ea44fcef5bd6823dafa5d0</Sha>
    </Dependency>
    <Dependency Name="Microsoft.CodeAnalysis.CSharp" Version="4.7.0-3.23314.3">
      <Uri>https://github.com/dotnet/roslyn</Uri>
      <Sha>1aa759af23d2a29043ea44fcef5bd6823dafa5d0</Sha>
    </Dependency>
    <Dependency Name="Microsoft.CodeAnalysis.CSharp.Workspaces" Version="4.7.0-3.23314.3">
      <Uri>https://github.com/dotnet/roslyn</Uri>
      <Sha>1aa759af23d2a29043ea44fcef5bd6823dafa5d0</Sha>
    </Dependency>
    <Dependency Name="System.Composition" Version="8.0.0-rc.2.23457.7">
      <Uri>https://github.com/dotnet/runtime</Uri>
      <Sha>da3500bb02343b1d0424c74ccdddbc592b5b3f4f</Sha>
    </Dependency>
  </ProductDependencies>
  <ToolsetDependencies>
    <!-- Listed explicitly to workaround https://github.com/dotnet/cli/issues/10528 -->
    <Dependency Name="Microsoft.NETCore.Platforms" Version="8.0.0-rc.2.23457.7">
      <Uri>https://github.com/dotnet/runtime</Uri>
      <Sha>da3500bb02343b1d0424c74ccdddbc592b5b3f4f</Sha>
    </Dependency>
    <Dependency Name="System.Drawing.Common" Version="9.0.0-alpha.1.23460.1">
      <Uri>https://github.com/dotnet/winforms</Uri>
      <Sha>478c4e1d28e9adf29938c135aedbb31be47289fd</Sha>
    </Dependency>
    <Dependency Name="Microsoft.DotNet.Arcade.Sdk" Version="8.0.0-beta.23451.1">
      <Uri>https://github.com/dotnet/arcade</Uri>
      <Sha>4665b3d04e1da3796b965c3c3e3b97f55c449a6e</Sha>
      <SourceBuild RepoName="arcade" ManagedOnly="true" />
    </Dependency>
    <Dependency Name="Microsoft.DotNet.Build.Tasks.Installers" Version="8.0.0-beta.23451.1">
      <Uri>https://github.com/dotnet/arcade</Uri>
      <Sha>4665b3d04e1da3796b965c3c3e3b97f55c449a6e</Sha>
    </Dependency>
    <Dependency Name="Microsoft.DotNet.Build.Tasks.Templating" Version="8.0.0-beta.23451.1">
      <Uri>https://github.com/dotnet/arcade</Uri>
      <Sha>4665b3d04e1da3796b965c3c3e3b97f55c449a6e</Sha>
    </Dependency>
    <Dependency Name="Microsoft.DotNet.Helix.Sdk" Version="8.0.0-beta.23451.1">
      <Uri>https://github.com/dotnet/arcade</Uri>
      <Sha>4665b3d04e1da3796b965c3c3e3b97f55c449a6e</Sha>
    </Dependency>
    <Dependency Name="Microsoft.DotNet.RemoteExecutor" Version="8.0.0-beta.23451.1">
      <Uri>https://github.com/dotnet/arcade</Uri>
      <Sha>4665b3d04e1da3796b965c3c3e3b97f55c449a6e</Sha>
    </Dependency>
    <Dependency Name="Microsoft.Extensions.Telemetry.Testing" Version="9.0.0-alpha.1.23460.2">
      <Uri>https://github.com/dotnet/extensions</Uri>
      <Sha>c56a1b709d96dd30c9bf767cf0ded347b690c6a1</Sha>
    </Dependency>
    <Dependency Name="Microsoft.Extensions.TimeProvider.Testing" Version="8.0.0-rc.2.23461.3">
      <Uri>https://github.com/dotnet/extensions</Uri>
      <Sha>7c6fa3e84ea0b3d08998726c7cac30e3117ed318</Sha>
    </Dependency>
    <Dependency Name="NuGet.Frameworks" Version="6.2.4">
      <Uri>https://github.com/nuget/nuget.client</Uri>
      <Sha>8fef55f5a55a3b4f2c96cd1a9b5ddc51d4b927f8</Sha>
    </Dependency>
    <Dependency Name="NuGet.Packaging" Version="6.2.4">
      <Uri>https://github.com/nuget/nuget.client</Uri>
      <Sha>8fef55f5a55a3b4f2c96cd1a9b5ddc51d4b927f8</Sha>
    </Dependency>
    <Dependency Name="NuGet.Versioning" Version="6.2.4">
      <Uri>https://github.com/nuget/nuget.client</Uri>
      <Sha>8fef55f5a55a3b4f2c96cd1a9b5ddc51d4b927f8</Sha>
    </Dependency>
    <Dependency Name="Microsoft.SourceBuild.Intermediate.symreader" Version="2.1.0-beta.23409.1">
      <Uri>https://github.com/dotnet/symreader</Uri>
      <Sha>6f3128d255b0b1eb177712c7f2ab2ef0a147d251</Sha>
      <SourceBuild RepoName="symreader" ManagedOnly="true" />
    </Dependency>
  </ToolsetDependencies>
</Dependencies><|MERGE_RESOLUTION|>--- conflicted
+++ resolved
@@ -9,39 +9,6 @@
 -->
 <Dependencies>
   <ProductDependencies>
-<<<<<<< HEAD
-    <Dependency Name="dotnet-ef" Version="8.0.0-rc.2.23462.14">
-      <Uri>https://github.com/dotnet/efcore</Uri>
-      <Sha>bbf353b1310aed12cf780bc95ab560f0e6b82627</Sha>
-    </Dependency>
-    <Dependency Name="Microsoft.EntityFrameworkCore.InMemory" Version="8.0.0-rc.2.23462.14">
-      <Uri>https://github.com/dotnet/efcore</Uri>
-      <Sha>bbf353b1310aed12cf780bc95ab560f0e6b82627</Sha>
-    </Dependency>
-    <Dependency Name="Microsoft.EntityFrameworkCore.Relational" Version="8.0.0-rc.2.23462.14">
-      <Uri>https://github.com/dotnet/efcore</Uri>
-      <Sha>bbf353b1310aed12cf780bc95ab560f0e6b82627</Sha>
-    </Dependency>
-    <Dependency Name="Microsoft.EntityFrameworkCore.Sqlite" Version="8.0.0-rc.2.23462.14">
-      <Uri>https://github.com/dotnet/efcore</Uri>
-      <Sha>bbf353b1310aed12cf780bc95ab560f0e6b82627</Sha>
-    </Dependency>
-    <Dependency Name="Microsoft.EntityFrameworkCore.SqlServer" Version="8.0.0-rc.2.23462.14">
-      <Uri>https://github.com/dotnet/efcore</Uri>
-      <Sha>bbf353b1310aed12cf780bc95ab560f0e6b82627</Sha>
-    </Dependency>
-    <Dependency Name="Microsoft.EntityFrameworkCore.Tools" Version="8.0.0-rc.2.23462.14">
-      <Uri>https://github.com/dotnet/efcore</Uri>
-      <Sha>bbf353b1310aed12cf780bc95ab560f0e6b82627</Sha>
-    </Dependency>
-    <Dependency Name="Microsoft.EntityFrameworkCore" Version="8.0.0-rc.2.23462.14">
-      <Uri>https://github.com/dotnet/efcore</Uri>
-      <Sha>bbf353b1310aed12cf780bc95ab560f0e6b82627</Sha>
-    </Dependency>
-    <Dependency Name="Microsoft.EntityFrameworkCore.Design" Version="8.0.0-rc.2.23462.14">
-      <Uri>https://github.com/dotnet/efcore</Uri>
-      <Sha>bbf353b1310aed12cf780bc95ab560f0e6b82627</Sha>
-=======
     <Dependency Name="dotnet-ef" Version="9.0.0-alpha.1.23421.9">
       <Uri>https://github.com/dotnet/efcore</Uri>
       <Sha>8f52c86d7a31810711e3fa4c56a970bc10a1b026</Sha>
@@ -73,7 +40,6 @@
     <Dependency Name="Microsoft.EntityFrameworkCore.Design" Version="9.0.0-alpha.1.23421.9">
       <Uri>https://github.com/dotnet/efcore</Uri>
       <Sha>8f52c86d7a31810711e3fa4c56a970bc10a1b026</Sha>
->>>>>>> 86230b32
     </Dependency>
     <Dependency Name="Microsoft.Extensions.Caching.Abstractions" Version="8.0.0-rc.2.23457.7">
       <Uri>https://github.com/dotnet/runtime</Uri>
@@ -426,7 +392,7 @@
       <Uri>https://github.com/dotnet/extensions</Uri>
       <Sha>c56a1b709d96dd30c9bf767cf0ded347b690c6a1</Sha>
     </Dependency>
-    <Dependency Name="Microsoft.Extensions.TimeProvider.Testing" Version="8.0.0-rc.2.23461.3">
+    <Dependency Name="Microsoft.Extensions.TimeProvider.Testing" Version="9.0.0-alpha.1.23460.23">
       <Uri>https://github.com/dotnet/extensions</Uri>
       <Sha>7c6fa3e84ea0b3d08998726c7cac30e3117ed318</Sha>
     </Dependency>
