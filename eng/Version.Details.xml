--- conflicted
+++ resolved
@@ -9,255 +9,6 @@
 -->
 <Dependencies>
   <ProductDependencies>
-<<<<<<< HEAD
-    <Dependency Name="dotnet-ef" Version="6.0.0-rc.2.21470.20">
-      <Uri>https://github.com/dotnet/efcore</Uri>
-      <Sha>904df3fdeae65b41aef77d7a883880377e0d91ae</Sha>
-    </Dependency>
-    <Dependency Name="Microsoft.EntityFrameworkCore.InMemory" Version="6.0.0-rc.2.21470.20">
-      <Uri>https://github.com/dotnet/efcore</Uri>
-      <Sha>904df3fdeae65b41aef77d7a883880377e0d91ae</Sha>
-    </Dependency>
-    <Dependency Name="Microsoft.EntityFrameworkCore.Relational" Version="6.0.0-rc.2.21470.20">
-      <Uri>https://github.com/dotnet/efcore</Uri>
-      <Sha>904df3fdeae65b41aef77d7a883880377e0d91ae</Sha>
-    </Dependency>
-    <Dependency Name="Microsoft.EntityFrameworkCore.Sqlite" Version="6.0.0-rc.2.21470.20">
-      <Uri>https://github.com/dotnet/efcore</Uri>
-      <Sha>904df3fdeae65b41aef77d7a883880377e0d91ae</Sha>
-    </Dependency>
-    <Dependency Name="Microsoft.EntityFrameworkCore.SqlServer" Version="6.0.0-rc.2.21470.20">
-      <Uri>https://github.com/dotnet/efcore</Uri>
-      <Sha>904df3fdeae65b41aef77d7a883880377e0d91ae</Sha>
-    </Dependency>
-    <Dependency Name="Microsoft.EntityFrameworkCore.Tools" Version="6.0.0-rc.2.21470.20">
-      <Uri>https://github.com/dotnet/efcore</Uri>
-      <Sha>904df3fdeae65b41aef77d7a883880377e0d91ae</Sha>
-    </Dependency>
-    <Dependency Name="Microsoft.EntityFrameworkCore" Version="6.0.0-rc.2.21470.20">
-      <Uri>https://github.com/dotnet/efcore</Uri>
-      <Sha>904df3fdeae65b41aef77d7a883880377e0d91ae</Sha>
-    </Dependency>
-    <Dependency Name="Microsoft.EntityFrameworkCore.Design" Version="6.0.0-rc.2.21470.20">
-      <Uri>https://github.com/dotnet/efcore</Uri>
-      <Sha>904df3fdeae65b41aef77d7a883880377e0d91ae</Sha>
-    </Dependency>
-    <Dependency Name="Microsoft.Extensions.Caching.Abstractions" Version="6.0.0-rc.2.21470.14">
-      <Uri>https://github.com/dotnet/runtime</Uri>
-      <Sha>c8741bc2c5902b1597944ed155a1aa185924fafb</Sha>
-    </Dependency>
-    <Dependency Name="Microsoft.Extensions.Caching.Memory" Version="6.0.0-rc.2.21470.14">
-      <Uri>https://github.com/dotnet/runtime</Uri>
-      <Sha>c8741bc2c5902b1597944ed155a1aa185924fafb</Sha>
-    </Dependency>
-    <Dependency Name="Microsoft.Extensions.Configuration.Abstractions" Version="6.0.0-rc.2.21470.14">
-      <Uri>https://github.com/dotnet/runtime</Uri>
-      <Sha>c8741bc2c5902b1597944ed155a1aa185924fafb</Sha>
-    </Dependency>
-    <Dependency Name="Microsoft.Extensions.Configuration.Binder" Version="6.0.0-rc.2.21470.14">
-      <Uri>https://github.com/dotnet/runtime</Uri>
-      <Sha>c8741bc2c5902b1597944ed155a1aa185924fafb</Sha>
-    </Dependency>
-    <Dependency Name="Microsoft.Extensions.Configuration.CommandLine" Version="6.0.0-rc.2.21470.14">
-      <Uri>https://github.com/dotnet/runtime</Uri>
-      <Sha>c8741bc2c5902b1597944ed155a1aa185924fafb</Sha>
-    </Dependency>
-    <Dependency Name="Microsoft.Extensions.Configuration.EnvironmentVariables" Version="6.0.0-rc.2.21470.14">
-      <Uri>https://github.com/dotnet/runtime</Uri>
-      <Sha>c8741bc2c5902b1597944ed155a1aa185924fafb</Sha>
-    </Dependency>
-    <Dependency Name="Microsoft.Extensions.Configuration.FileExtensions" Version="6.0.0-rc.2.21470.14">
-      <Uri>https://github.com/dotnet/runtime</Uri>
-      <Sha>c8741bc2c5902b1597944ed155a1aa185924fafb</Sha>
-    </Dependency>
-    <Dependency Name="Microsoft.Extensions.Configuration.Ini" Version="6.0.0-rc.2.21470.14">
-      <Uri>https://github.com/dotnet/runtime</Uri>
-      <Sha>c8741bc2c5902b1597944ed155a1aa185924fafb</Sha>
-    </Dependency>
-    <Dependency Name="Microsoft.Extensions.Configuration.Json" Version="6.0.0-rc.2.21470.14">
-      <Uri>https://github.com/dotnet/runtime</Uri>
-      <Sha>c8741bc2c5902b1597944ed155a1aa185924fafb</Sha>
-    </Dependency>
-    <Dependency Name="Microsoft.Extensions.Configuration.UserSecrets" Version="6.0.0-rc.2.21470.14">
-      <Uri>https://github.com/dotnet/runtime</Uri>
-      <Sha>c8741bc2c5902b1597944ed155a1aa185924fafb</Sha>
-    </Dependency>
-    <Dependency Name="Microsoft.Extensions.Configuration.Xml" Version="6.0.0-rc.2.21470.14">
-      <Uri>https://github.com/dotnet/runtime</Uri>
-      <Sha>c8741bc2c5902b1597944ed155a1aa185924fafb</Sha>
-    </Dependency>
-    <Dependency Name="Microsoft.Extensions.Configuration" Version="6.0.0-rc.2.21470.14">
-      <Uri>https://github.com/dotnet/runtime</Uri>
-      <Sha>c8741bc2c5902b1597944ed155a1aa185924fafb</Sha>
-    </Dependency>
-    <Dependency Name="Microsoft.Extensions.DependencyInjection.Abstractions" Version="6.0.0-rc.2.21470.14">
-      <Uri>https://github.com/dotnet/runtime</Uri>
-      <Sha>c8741bc2c5902b1597944ed155a1aa185924fafb</Sha>
-    </Dependency>
-    <Dependency Name="Microsoft.Extensions.DependencyInjection" Version="6.0.0-rc.2.21470.14">
-      <Uri>https://github.com/dotnet/runtime</Uri>
-      <Sha>c8741bc2c5902b1597944ed155a1aa185924fafb</Sha>
-    </Dependency>
-    <Dependency Name="Microsoft.Extensions.FileProviders.Abstractions" Version="6.0.0-rc.2.21470.14">
-      <Uri>https://github.com/dotnet/runtime</Uri>
-      <Sha>c8741bc2c5902b1597944ed155a1aa185924fafb</Sha>
-    </Dependency>
-    <Dependency Name="Microsoft.Extensions.FileProviders.Composite" Version="6.0.0-rc.2.21470.14">
-      <Uri>https://github.com/dotnet/runtime</Uri>
-      <Sha>c8741bc2c5902b1597944ed155a1aa185924fafb</Sha>
-    </Dependency>
-    <Dependency Name="Microsoft.Extensions.FileProviders.Physical" Version="6.0.0-rc.2.21470.14">
-      <Uri>https://github.com/dotnet/runtime</Uri>
-      <Sha>c8741bc2c5902b1597944ed155a1aa185924fafb</Sha>
-    </Dependency>
-    <Dependency Name="Microsoft.Extensions.FileSystemGlobbing" Version="6.0.0-rc.2.21470.14">
-      <Uri>https://github.com/dotnet/runtime</Uri>
-      <Sha>c8741bc2c5902b1597944ed155a1aa185924fafb</Sha>
-    </Dependency>
-    <Dependency Name="Microsoft.Extensions.HostFactoryResolver.Sources" Version="6.0.0-rc.2.21470.14">
-      <Uri>https://github.com/dotnet/runtime</Uri>
-      <Sha>c8741bc2c5902b1597944ed155a1aa185924fafb</Sha>
-    </Dependency>
-    <Dependency Name="Microsoft.Extensions.Hosting.Abstractions" Version="6.0.0-rc.2.21470.14">
-      <Uri>https://github.com/dotnet/runtime</Uri>
-      <Sha>c8741bc2c5902b1597944ed155a1aa185924fafb</Sha>
-    </Dependency>
-    <Dependency Name="Microsoft.Extensions.Hosting" Version="6.0.0-rc.2.21470.14">
-      <Uri>https://github.com/dotnet/runtime</Uri>
-      <Sha>c8741bc2c5902b1597944ed155a1aa185924fafb</Sha>
-    </Dependency>
-    <Dependency Name="Microsoft.Extensions.Http" Version="6.0.0-rc.2.21470.14">
-      <Uri>https://github.com/dotnet/runtime</Uri>
-      <Sha>c8741bc2c5902b1597944ed155a1aa185924fafb</Sha>
-    </Dependency>
-    <Dependency Name="Microsoft.Extensions.Logging.Abstractions" Version="6.0.0-rc.2.21470.14">
-      <Uri>https://github.com/dotnet/runtime</Uri>
-      <Sha>c8741bc2c5902b1597944ed155a1aa185924fafb</Sha>
-    </Dependency>
-    <Dependency Name="Microsoft.Extensions.Logging.Configuration" Version="6.0.0-rc.2.21470.14">
-      <Uri>https://github.com/dotnet/runtime</Uri>
-      <Sha>c8741bc2c5902b1597944ed155a1aa185924fafb</Sha>
-    </Dependency>
-    <Dependency Name="Microsoft.Extensions.Logging.Console" Version="6.0.0-rc.2.21470.14">
-      <Uri>https://github.com/dotnet/runtime</Uri>
-      <Sha>c8741bc2c5902b1597944ed155a1aa185924fafb</Sha>
-    </Dependency>
-    <Dependency Name="Microsoft.Extensions.Logging.Debug" Version="6.0.0-rc.2.21470.14">
-      <Uri>https://github.com/dotnet/runtime</Uri>
-      <Sha>c8741bc2c5902b1597944ed155a1aa185924fafb</Sha>
-    </Dependency>
-    <Dependency Name="Microsoft.Extensions.Logging.EventSource" Version="6.0.0-rc.2.21470.14">
-      <Uri>https://github.com/dotnet/runtime</Uri>
-      <Sha>c8741bc2c5902b1597944ed155a1aa185924fafb</Sha>
-    </Dependency>
-    <Dependency Name="Microsoft.Extensions.Logging.EventLog" Version="6.0.0-rc.2.21470.14">
-      <Uri>https://github.com/dotnet/runtime</Uri>
-      <Sha>c8741bc2c5902b1597944ed155a1aa185924fafb</Sha>
-    </Dependency>
-    <Dependency Name="Microsoft.Extensions.Logging.TraceSource" Version="6.0.0-rc.2.21470.14">
-      <Uri>https://github.com/dotnet/runtime</Uri>
-      <Sha>c8741bc2c5902b1597944ed155a1aa185924fafb</Sha>
-    </Dependency>
-    <Dependency Name="Microsoft.Extensions.Logging" Version="6.0.0-rc.2.21470.14">
-      <Uri>https://github.com/dotnet/runtime</Uri>
-      <Sha>c8741bc2c5902b1597944ed155a1aa185924fafb</Sha>
-    </Dependency>
-    <Dependency Name="Microsoft.Extensions.Options.ConfigurationExtensions" Version="6.0.0-rc.2.21470.14">
-      <Uri>https://github.com/dotnet/runtime</Uri>
-      <Sha>c8741bc2c5902b1597944ed155a1aa185924fafb</Sha>
-    </Dependency>
-    <Dependency Name="Microsoft.Extensions.Options.DataAnnotations" Version="6.0.0-rc.2.21470.14">
-      <Uri>https://github.com/dotnet/runtime</Uri>
-      <Sha>c8741bc2c5902b1597944ed155a1aa185924fafb</Sha>
-    </Dependency>
-    <Dependency Name="Microsoft.Extensions.Options" Version="6.0.0-rc.2.21470.14">
-      <Uri>https://github.com/dotnet/runtime</Uri>
-      <Sha>c8741bc2c5902b1597944ed155a1aa185924fafb</Sha>
-    </Dependency>
-    <Dependency Name="Microsoft.Extensions.Primitives" Version="6.0.0-rc.2.21470.14">
-      <Uri>https://github.com/dotnet/runtime</Uri>
-      <Sha>c8741bc2c5902b1597944ed155a1aa185924fafb</Sha>
-    </Dependency>
-    <Dependency Name="Microsoft.Internal.Runtime.AspNetCore.Transport" Version="6.0.0-rc.2.21470.14">
-      <Uri>https://github.com/dotnet/runtime</Uri>
-      <Sha>c8741bc2c5902b1597944ed155a1aa185924fafb</Sha>
-    </Dependency>
-    <Dependency Name="System.Diagnostics.DiagnosticSource" Version="6.0.0-rc.2.21470.14">
-      <Uri>https://github.com/dotnet/runtime</Uri>
-      <Sha>c8741bc2c5902b1597944ed155a1aa185924fafb</Sha>
-    </Dependency>
-    <Dependency Name="System.Diagnostics.EventLog" Version="6.0.0-rc.2.21470.14">
-      <Uri>https://github.com/dotnet/runtime</Uri>
-      <Sha>c8741bc2c5902b1597944ed155a1aa185924fafb</Sha>
-    </Dependency>
-    <Dependency Name="System.DirectoryServices.Protocols" Version="6.0.0-rc.2.21470.14">
-      <Uri>https://github.com/dotnet/runtime</Uri>
-      <Sha>c8741bc2c5902b1597944ed155a1aa185924fafb</Sha>
-    </Dependency>
-    <Dependency Name="System.IO.Pipelines" Version="6.0.0-rc.2.21470.14">
-      <Uri>https://github.com/dotnet/runtime</Uri>
-      <Sha>c8741bc2c5902b1597944ed155a1aa185924fafb</Sha>
-    </Dependency>
-    <Dependency Name="System.Net.Http.Json" Version="6.0.0-rc.2.21470.14">
-      <Uri>https://github.com/dotnet/runtime</Uri>
-      <Sha>c8741bc2c5902b1597944ed155a1aa185924fafb</Sha>
-    </Dependency>
-    <Dependency Name="System.Net.Http.WinHttpHandler" Version="6.0.0-rc.2.21470.14">
-      <Uri>https://github.com/dotnet/runtime</Uri>
-      <Sha>c8741bc2c5902b1597944ed155a1aa185924fafb</Sha>
-    </Dependency>
-    <Dependency Name="System.Reflection.Metadata" Version="6.0.0-rc.2.21470.14">
-      <Uri>https://github.com/dotnet/runtime</Uri>
-      <Sha>c8741bc2c5902b1597944ed155a1aa185924fafb</Sha>
-    </Dependency>
-    <Dependency Name="System.Resources.Extensions" Version="6.0.0-rc.2.21470.14">
-      <Uri>https://github.com/dotnet/runtime</Uri>
-      <Sha>c8741bc2c5902b1597944ed155a1aa185924fafb</Sha>
-    </Dependency>
-    <Dependency Name="System.Runtime.CompilerServices.Unsafe" Version="6.0.0-rc.2.21470.14">
-      <Uri>https://github.com/dotnet/runtime</Uri>
-      <Sha>c8741bc2c5902b1597944ed155a1aa185924fafb</Sha>
-    </Dependency>
-    <Dependency Name="System.Security.Cryptography.Pkcs" Version="6.0.0-rc.2.21470.14">
-      <Uri>https://github.com/dotnet/runtime</Uri>
-      <Sha>c8741bc2c5902b1597944ed155a1aa185924fafb</Sha>
-    </Dependency>
-    <Dependency Name="System.Security.Cryptography.Xml" Version="6.0.0-rc.2.21470.14">
-      <Uri>https://github.com/dotnet/runtime</Uri>
-      <Sha>c8741bc2c5902b1597944ed155a1aa185924fafb</Sha>
-    </Dependency>
-    <Dependency Name="System.ServiceProcess.ServiceController" Version="6.0.0-rc.2.21470.14">
-      <Uri>https://github.com/dotnet/runtime</Uri>
-      <Sha>c8741bc2c5902b1597944ed155a1aa185924fafb</Sha>
-    </Dependency>
-    <Dependency Name="System.Text.Encodings.Web" Version="6.0.0-rc.2.21470.14">
-      <Uri>https://github.com/dotnet/runtime</Uri>
-      <Sha>c8741bc2c5902b1597944ed155a1aa185924fafb</Sha>
-    </Dependency>
-    <Dependency Name="System.Text.Json" Version="6.0.0-rc.2.21470.14">
-      <Uri>https://github.com/dotnet/runtime</Uri>
-      <Sha>c8741bc2c5902b1597944ed155a1aa185924fafb</Sha>
-    </Dependency>
-    <Dependency Name="System.Threading.Channels" Version="6.0.0-rc.2.21470.14">
-      <Uri>https://github.com/dotnet/runtime</Uri>
-      <Sha>c8741bc2c5902b1597944ed155a1aa185924fafb</Sha>
-    </Dependency>
-    <Dependency Name="Microsoft.Extensions.DependencyModel" Version="6.0.0-rc.2.21470.14">
-      <Uri>https://github.com/dotnet/runtime</Uri>
-      <Sha>c8741bc2c5902b1597944ed155a1aa185924fafb</Sha>
-    </Dependency>
-    <Dependency Name="Microsoft.NETCore.App.Ref" Version="6.0.0-rc.2.21470.14">
-      <Uri>https://github.com/dotnet/runtime</Uri>
-      <Sha>c8741bc2c5902b1597944ed155a1aa185924fafb</Sha>
-    </Dependency>
-    <Dependency Name="Microsoft.NET.Runtime.MonoAOTCompiler.Task" Version="6.0.0-rc.2.21470.14">
-      <Uri>https://github.com/dotnet/runtime</Uri>
-      <Sha>c8741bc2c5902b1597944ed155a1aa185924fafb</Sha>
-    </Dependency>
-    <Dependency Name="Microsoft.NET.Runtime.WebAssembly.Sdk" Version="6.0.0-rc.2.21470.14">
-      <Uri>https://github.com/dotnet/runtime</Uri>
-      <Sha>c8741bc2c5902b1597944ed155a1aa185924fafb</Sha>
-=======
     <Dependency Name="dotnet-ef" Version="6.0.0-rtm.21470.21">
       <Uri>https://github.com/dotnet/efcore</Uri>
       <Sha>3697418fbdeeb310a13b4bc95328c35ae12acb75</Sha>
@@ -505,25 +256,11 @@
     <Dependency Name="Microsoft.NET.Runtime.WebAssembly.Sdk" Version="6.0.0-rtm.21470.18">
       <Uri>https://github.com/dotnet/runtime</Uri>
       <Sha>90e6b31097ce7de6a3a532f3d51885265ad6e646</Sha>
->>>>>>> 99ff63ec
     </Dependency>
     <!--
          Win-x64 is used here because we have picked an arbitrary runtime identifier to flow the version of the latest NETCore.App runtime.
          All Runtime.$rid packages should have the same version.
     -->
-<<<<<<< HEAD
-    <Dependency Name="Microsoft.NETCore.App.Runtime.win-x64" Version="6.0.0-rc.2.21470.14">
-      <Uri>https://github.com/dotnet/runtime</Uri>
-      <Sha>c8741bc2c5902b1597944ed155a1aa185924fafb</Sha>
-    </Dependency>
-    <Dependency Name="Microsoft.NETCore.App.Runtime.AOT.win-x64.Cross.browser-wasm" Version="6.0.0-rc.2.21470.14">
-      <Uri>https://github.com/dotnet/runtime</Uri>
-      <Sha>c8741bc2c5902b1597944ed155a1aa185924fafb</Sha>
-    </Dependency>
-    <Dependency Name="Microsoft.NETCore.BrowserDebugHost.Transport" Version="6.0.0-rc.2.21470.14">
-      <Uri>https://github.com/dotnet/runtime</Uri>
-      <Sha>c8741bc2c5902b1597944ed155a1aa185924fafb</Sha>
-=======
     <Dependency Name="Microsoft.NETCore.App.Runtime.win-x64" Version="6.0.0-rtm.21470.18">
       <Uri>https://github.com/dotnet/runtime</Uri>
       <Sha>90e6b31097ce7de6a3a532f3d51885265ad6e646</Sha>
@@ -535,20 +272,13 @@
     <Dependency Name="Microsoft.NETCore.BrowserDebugHost.Transport" Version="6.0.0-rtm.21470.18">
       <Uri>https://github.com/dotnet/runtime</Uri>
       <Sha>90e6b31097ce7de6a3a532f3d51885265ad6e646</Sha>
->>>>>>> 99ff63ec
     </Dependency>
   </ProductDependencies>
   <ToolsetDependencies>
     <!-- Listed explicitly to workaround https://github.com/dotnet/cli/issues/10528 -->
-<<<<<<< HEAD
-    <Dependency Name="Microsoft.NETCore.Platforms" Version="6.0.0-rc.2.21470.14">
-      <Uri>https://github.com/dotnet/runtime</Uri>
-      <Sha>c8741bc2c5902b1597944ed155a1aa185924fafb</Sha>
-=======
     <Dependency Name="Microsoft.NETCore.Platforms" Version="6.0.0-rtm.21470.18">
       <Uri>https://github.com/dotnet/runtime</Uri>
       <Sha>90e6b31097ce7de6a3a532f3d51885265ad6e646</Sha>
->>>>>>> 99ff63ec
     </Dependency>
     <Dependency Name="Microsoft.DotNet.Arcade.Sdk" Version="6.0.0-beta.21460.7">
       <Uri>https://github.com/dotnet/arcade</Uri>
