--- conflicted
+++ resolved
@@ -178,14 +178,6 @@
 
                 if (shouldCascade)
                 {
-<<<<<<< HEAD
-                    Solution = solution,
-                    Project = project,
-                    PackageId = dependency.Key,
-                    ActualVersion = dependencyVersion,
-                    ExpectedVersion = package.PackageInfo.Version,
-                });
-=======
                     inconsistentVersions.Add(new VersionMismatch
                     {
                         Solution = solution,
@@ -195,7 +187,6 @@
                         ExpectedVersion = package.PackageInfo.Version,
                     });
                 }
->>>>>>> 18e0871f
             }
 
             if (inconsistentVersions.Count != 0)
