--- conflicted
+++ resolved
@@ -4,21 +4,16 @@
     <clear />
     <!--Begin: Package sources managed by Dependency Flow automation. Do not edit the sources below.-->
     <!--  Begin: Package sources from dotnet-runtime -->
-<<<<<<< HEAD
     <add key="darc-int-dotnet-runtime-2b3cfc7" value="https://pkgs.dev.azure.com/dnceng/internal/_packaging/darc-int-dotnet-runtime-2b3cfc79/nuget/v3/index.json" />
-    <!--  End: Package sources from dotnet-runtime -->
-    <!--  Begin: Package sources from dotnet-efcore -->
-    <add key="darc-int-dotnet-efcore-b9abbbc" value="https://pkgs.dev.azure.com/dnceng/internal/_packaging/darc-int-dotnet-efcore-b9abbbc2/nuget/v3/index.json" />
-=======
     <add key="darc-int-dotnet-runtime-80de56d" value="https://pkgs.dev.azure.com/dnceng/internal/_packaging/darc-int-dotnet-runtime-80de56da/nuget/v3/index.json" />
     <add key="darc-int-dotnet-runtime-80de56d-2" value="https://pkgs.dev.azure.com/dnceng/internal/_packaging/darc-int-dotnet-runtime-80de56da-2/nuget/v3/index.json" />
     <add key="darc-int-dotnet-runtime-80de56d-1" value="https://pkgs.dev.azure.com/dnceng/internal/_packaging/darc-int-dotnet-runtime-80de56da-1/nuget/v3/index.json" />
     <!--  End: Package sources from dotnet-runtime -->
     <!--  Begin: Package sources from dotnet-efcore -->
+    <add key="darc-int-dotnet-efcore-b9abbbc" value="https://pkgs.dev.azure.com/dnceng/internal/_packaging/darc-int-dotnet-efcore-b9abbbc2/nuget/v3/index.json" />
     <add key="darc-int-dotnet-efcore-5188cdc" value="https://pkgs.dev.azure.com/dnceng/internal/_packaging/darc-int-dotnet-efcore-5188cdc9/nuget/v3/index.json" />
     <add key="darc-int-dotnet-efcore-5188cdc-2" value="https://pkgs.dev.azure.com/dnceng/internal/_packaging/darc-int-dotnet-efcore-5188cdc9-2/nuget/v3/index.json" />
     <add key="darc-int-dotnet-efcore-5188cdc-1" value="https://pkgs.dev.azure.com/dnceng/internal/_packaging/darc-int-dotnet-efcore-5188cdc9-1/nuget/v3/index.json" />
->>>>>>> d1b98949
     <!--  End: Package sources from dotnet-efcore -->
     <!--End: Package sources managed by Dependency Flow automation. Do not edit the sources above.-->
     <add key="dotnet-eng" value="https://pkgs.dev.azure.com/dnceng/public/_packaging/dotnet-eng/nuget/v3/index.json" />
@@ -36,21 +31,16 @@
     <clear />
     <!--Begin: Package sources managed by Dependency Flow automation. Do not edit the sources below.-->
     <!--  Begin: Package sources from dotnet-efcore -->
-<<<<<<< HEAD
     <add key="darc-int-dotnet-efcore-b9abbbc" value="true" />
-    <!--  End: Package sources from dotnet-efcore -->
-    <!--  Begin: Package sources from dotnet-runtime -->
-    <add key="darc-int-dotnet-runtime-2b3cfc7" value="true" />
-=======
     <add key="darc-int-dotnet-efcore-5188cdc-1" value="true" />
     <add key="darc-int-dotnet-efcore-5188cdc-2" value="true" />
     <add key="darc-int-dotnet-efcore-5188cdc" value="true" />
     <!--  End: Package sources from dotnet-efcore -->
     <!--  Begin: Package sources from dotnet-runtime -->
+    <add key="darc-int-dotnet-runtime-2b3cfc7" value="true" />
     <add key="darc-int-dotnet-runtime-80de56d-1" value="true" />
     <add key="darc-int-dotnet-runtime-80de56d-2" value="true" />
     <add key="darc-int-dotnet-runtime-80de56d" value="true" />
->>>>>>> d1b98949
     <!--  End: Package sources from dotnet-runtime -->
     <!--End: Package sources managed by Dependency Flow automation. Do not edit the sources above.-->
   </disabledPackageSources>
